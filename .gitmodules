--- conflicted
+++ resolved
@@ -17,19 +17,7 @@
 [submodule "modules/BasicMiddleware"]
 	path = modules/BasicMiddleware
 	url = https://github.com/aspnet/BasicMiddleware.git
-<<<<<<< HEAD
 	branch = master
-[submodule "modules/Caching"]
-	path = modules/Caching
-	url = https://github.com/aspnet/Caching.git
-	branch = master
-=======
-	branch = release/2.2
-[submodule "modules/BrowserLink"]
-	path = modules/BrowserLink
-	url = https://github.com/aspnet/BrowserLink.git
-	branch = release/2.2
->>>>>>> 302d8d59
 [submodule "modules/CORS"]
 	path = modules/CORS
 	url = https://github.com/aspnet/CORS.git
