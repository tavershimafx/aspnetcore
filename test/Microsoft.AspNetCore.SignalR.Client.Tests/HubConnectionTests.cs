--- conflicted
+++ resolved
@@ -176,7 +176,6 @@
             }
         }
 
-<<<<<<< HEAD
         [Fact]
         public async Task StreamIntsToServer()
         {
@@ -397,14 +396,11 @@
             public int Bar { get; private set; }
         }
 
-
-=======
         private struct TestKeepAliveFeature : IConnectionInherentKeepAliveFeature
         {
             public bool HasInherentKeepAlive { get; set; }
         }
 
->>>>>>> c4841244
         // Moq really doesn't handle out parameters well, so to make these tests work I added a manual mock -anurse
         private class MockHubProtocol : IHubProtocol
         {
