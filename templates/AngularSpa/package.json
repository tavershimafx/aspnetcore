{
  "name": "WebApplicationBasic",
  "private": true,
  "version": "0.0.0",
  "scripts": {
    "test": "karma start ClientApp/test/karma.conf.js"
  },
  "dependencies": {
    "@angular/animations": "4.2.5",
    "@angular/common": "4.2.5",
    "@angular/compiler": "4.2.5",
    "@angular/compiler-cli": "4.2.5",
    "@angular/core": "4.2.5",
    "@angular/forms": "4.2.5",
    "@angular/http": "4.2.5",
    "@angular/platform-browser": "4.2.5",
    "@angular/platform-browser-dynamic": "4.2.5",
    "@angular/platform-server": "4.2.5",
    "@angular/router": "4.2.5",
    "@ngtools/webpack": "1.5.0",
    "@types/node": "8.0.8",
    "angular2-template-loader": "0.6.2",
    "aspnet-prerendering": "^3.0.1",
<<<<<<< HEAD
    "aspnet-webpack": "^2.0.0",
=======
    "aspnet-webpack": "^2.0.1",
>>>>>>> 8b37dc85
    "awesome-typescript-loader": "3.2.1",
    "bootstrap": "3.3.7",
    "css": "2.2.1",
    "css-loader": "0.28.4",
    "es6-shim": "0.35.3",
    "event-source-polyfill": "0.0.9",
    "expose-loader": "0.7.3",
    "extract-text-webpack-plugin": "2.1.2",
    "file-loader": "0.11.2",
    "html-loader": "0.4.5",
    "isomorphic-fetch": "2.2.1",
    "jquery": "3.2.1",
    "json-loader": "0.5.4",
    "preboot": "4.5.2",
    "raw-loader": "0.5.1",
    "reflect-metadata": "0.1.10",
    "rxjs": "5.4.2",
    "style-loader": "0.18.2",
    "to-string-loader": "1.1.5",
    "typescript": "2.4.1",
    "url-loader": "0.5.9",
    "webpack": "2.5.1",
    "webpack-hot-middleware": "2.18.2",
    "webpack-merge": "4.1.0",
    "zone.js": "0.8.12"
  },
  "devDependencies": {
    "@types/chai": "4.0.1",
    "@types/jasmine": "2.5.53",
    "chai": "4.0.2",
    "jasmine-core": "2.6.4",
    "karma": "1.7.0",
    "karma-chai": "0.1.0",
    "karma-chrome-launcher": "2.2.0",
    "karma-cli": "1.0.1",
    "karma-jasmine": "1.1.0",
    "karma-webpack": "2.0.3"
  }
}<|MERGE_RESOLUTION|>--- conflicted
+++ resolved
@@ -21,11 +21,7 @@
     "@types/node": "8.0.8",
     "angular2-template-loader": "0.6.2",
     "aspnet-prerendering": "^3.0.1",
-<<<<<<< HEAD
-    "aspnet-webpack": "^2.0.0",
-=======
     "aspnet-webpack": "^2.0.1",
->>>>>>> 8b37dc85
     "awesome-typescript-loader": "3.2.1",
     "bootstrap": "3.3.7",
     "css": "2.2.1",
