<Project Sdk="Microsoft.NET.Sdk">

  <PropertyGroup>
<<<<<<< HEAD
    <TargetFramework>netcoreapp3.0</TargetFramework>
    <!-- Avoid CS1705 errors due to mix of assemblies brought in transitively. -->
    <CompileUsingReferenceAssemblies>false</CompileUsingReferenceAssemblies>
=======
    <TargetFramework>$(DefaultNetCoreTargetFramework)</TargetFramework>
>>>>>>> bc75981e
  </PropertyGroup>

  <ItemGroup>
    <Compile Include="$(SignalRSharedSourceRoot)BinaryMessageFormatter.cs" Link="BinaryMessageFormatter.cs" />
    <Compile Include="$(SignalRSharedSourceRoot)BinaryMessageParser.cs" Link="BinaryMessageParser.cs" />
    <Compile Include="$(SharedSourceRoot)Buffers.Testing\**\*.cs" />
  </ItemGroup>

  <ItemGroup>
    <ProjectReference Include="$(SignalRTestUtilsProject)" />
  </ItemGroup>

  <ItemGroup>
    <Reference Include="Microsoft.AspNetCore.SignalR.Common" />
    <Reference Include="Microsoft.AspNetCore.SignalR.Protocols.Json" />
  </ItemGroup>

</Project><|MERGE_RESOLUTION|>--- conflicted
+++ resolved
@@ -1,13 +1,9 @@
 <Project Sdk="Microsoft.NET.Sdk">
 
   <PropertyGroup>
-<<<<<<< HEAD
-    <TargetFramework>netcoreapp3.0</TargetFramework>
+    <TargetFramework>$(DefaultNetCoreTargetFramework)</TargetFramework>
     <!-- Avoid CS1705 errors due to mix of assemblies brought in transitively. -->
     <CompileUsingReferenceAssemblies>false</CompileUsingReferenceAssemblies>
-=======
-    <TargetFramework>$(DefaultNetCoreTargetFramework)</TargetFramework>
->>>>>>> bc75981e
   </PropertyGroup>
 
   <ItemGroup>
