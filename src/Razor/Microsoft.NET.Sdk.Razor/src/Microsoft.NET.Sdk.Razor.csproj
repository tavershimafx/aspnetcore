﻿<Project Sdk="Microsoft.NET.Sdk">
  <PropertyGroup>
    <Description>Razor is a markup syntax for adding server-side logic to web pages. This package contains MSBuild support for Razor.</Description>
    <TargetFrameworks>$(DefaultNetCoreTargetFramework);net46</TargetFrameworks>

    <TargetName>Microsoft.NET.Sdk.Razor.Tasks</TargetName>
    <NuspecFile>$(MSBuildProjectName).nuspec</NuspecFile>
    <Serviceable>true</Serviceable>
    <SdkOutputPath>$(ArtifactsBinDir)Microsoft.NET.Sdk.Razor\$(Configuration)\sdk-output\</SdkOutputPath>
    <!-- Do not disable ApiCheck. We need to be aware of when we make changes to the Tasks since they need to be backwards compatible. -->

    <!-- Allow assemblies outside of lib in the package -->
<<<<<<< HEAD
    <NoWarn>$(NoWarn);NU5100;NU5129</NoWarn>
=======
    <NoWarn>$(NoWarn);NU5100</NoWarn>
    <!-- It is intentional to not include build/netstandard2.0/Microsoft.NET.Sdk.Razor.targets -->
    <NoWarn>$(NoWarn);NU5129</NoWarn>
>>>>>>> c05fca51
  </PropertyGroup>

  <ItemGroup>
    <PackageReference Include="Microsoft.Build.Framework" Version="$(MicrosoftBuildFrameworkPackageVersion)" />
    <PackageReference Include="Microsoft.Build.Utilities.Core" Version="$(MicrosoftBuildUtilitiesCorePackageVersion)" />
    <PackageReference Include="Microsoft.Extensions.CommandLineUtils.Sources" Version="$(MicrosoftExtensionsCommandLineUtilsSourcesPackageVersion)" />
    <PackageReference Include="System.Reflection.Metadata" Version="$(SystemReflectionMetadataPackageVersion)" Condition="'$(TargetFramework)'=='net46'" />

    <ProjectReference Include="..\Microsoft.AspNetCore.Mvc.Razor.Extensions\Microsoft.AspNetCore.Mvc.Razor.Extensions.csproj" ReferenceOutputAssembly="false" Condition="'$(TargetFramework)'=='$(DefaultNetCoreTargetFramework)'" />
    <ProjectReference Include="..\Microsoft.AspNetCore.Razor.Tools\Microsoft.AspNetCore.Razor.Tools.csproj" ReferenceOutputAssembly="false" Condition="'$(TargetFramework)'=='$(DefaultNetCoreTargetFramework)'" />
  </ItemGroup>

  <ItemGroup>
    <Compile Include="..\Microsoft.AspNetCore.Razor.Tools\ServerProtocol\*.cs">
      <Link>Shared\ServerProtocol\%(FileName)</Link>
    </Compile>
    <Compile Include="..\Microsoft.AspNetCore.Razor.Tools\PipeName.cs">
      <Link>Shared\PipeName.cs</Link>
    </Compile>
    <Compile Include="..\Microsoft.AspNetCore.Razor.Tools\MutexName.cs">
      <Link>Shared\MutexName.cs</Link>
    </Compile>
    <Compile Include="..\Microsoft.AspNetCore.Razor.Tools\Client.cs">
      <Link>Shared\Client.cs</Link>
    </Compile>

    <Content Include="_._" CopyToOutputDirectory="PreserveNewest" />
  </ItemGroup>

  <Target Name="LayoutDependencies" BeforeTargets="Build" Condition="'$(IsInnerBuild)' != 'true'">
    <!-- Layout tasks, compiler, and extensions in the sdk-output folder. The entire folder structure gets packaged as-is into the SDK -->
    <MSBuild
      Projects="..\Microsoft.AspNetCore.Razor.Tools\Microsoft.AspNetCore.Razor.Tools.csproj"
      Properties="PublishDir=$(SdkOutputPath)tools\$(DefaultNetCoreTargetFramework);TargetFramework=$(DefaultNetCoreTargetFramework)"
      Targets="Publish" />

    <ItemGroup>
      <MvcRazorExtensionOutput Include="$(ArtifactsBinDir)Microsoft.AspNetCore.Mvc.Razor.Extensions\$(Configuration)\netstandard2.0\Microsoft.AspNetCore.Mvc.Razor.Extensions.dll" />
    </ItemGroup>

    <Copy SourceFiles="@(MvcRazorExtensionOutput)" DestinationFolder="$(SdkOutputPath)extensions\mvc-3-0\" SkipUnchangedFiles="true">
      <Output TaskParameter="CopiedFiles" ItemName="FileWrites" />
    </Copy>

    <ItemGroup>
      <ProjectOutput Include="$(ArtifactsBinDir)Microsoft.NET.Sdk.Razor\$(Configuration)\net46*\Microsoft.NET.Sdk.Razor.Tasks.*" />
      <ProjectOutput Include="$(ArtifactsBinDir)Microsoft.NET.Sdk.Razor\$(Configuration)\$(DefaultNetCoreTargetFramework)*\Microsoft.NET.Sdk.Razor.Tasks.*" />

      <ProjectOutput Include="$(ArtifactsBinDir)Microsoft.NET.Sdk.Razor\$(Configuration)\net46*\System.Collections.Immutable.dll" />
      <ProjectOutput Include="$(ArtifactsBinDir)Microsoft.NET.Sdk.Razor\$(Configuration)\net46*\System.Reflection.Metadata.dll" />
    </ItemGroup>

    <Copy SourceFiles="@(ProjectOutput)" DestinationFiles="$(SdkOutputPath)tasks\%(RecursiveDir)%(FileName)%(Extension)" SkipUnchangedFiles="true">
      <Output TaskParameter="CopiedFiles" ItemName="FileWrites" />
    </Copy>
  </Target>

  <Target Name="PopulateNuspec" BeforeTargets="InitializeStandardNuspecProperties" DependsOnTargets="LayoutDependencies">
    <PropertyGroup>
      <PackageTags>$(PackageTags.Replace(';',' '))</PackageTags>
    </PropertyGroup>

    <ItemGroup>
      <NuspecProperty Include="outputPath=$(OutputPath)\sdk-output" />
      <NuspecProperty Include="PackageIcon=$(PackageIconFullPath)" />
    </ItemGroup>
  </Target>
</Project><|MERGE_RESOLUTION|>--- conflicted
+++ resolved
@@ -10,13 +10,9 @@
     <!-- Do not disable ApiCheck. We need to be aware of when we make changes to the Tasks since they need to be backwards compatible. -->
 
     <!-- Allow assemblies outside of lib in the package -->
-<<<<<<< HEAD
-    <NoWarn>$(NoWarn);NU5100;NU5129</NoWarn>
-=======
     <NoWarn>$(NoWarn);NU5100</NoWarn>
     <!-- It is intentional to not include build/netstandard2.0/Microsoft.NET.Sdk.Razor.targets -->
     <NoWarn>$(NoWarn);NU5129</NoWarn>
->>>>>>> c05fca51
   </PropertyGroup>
 
   <ItemGroup>
