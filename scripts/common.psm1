$ErrorActionPreference = 'Stop'
# Update the default TLS support to 1.2
[Net.ServicePointManager]::SecurityProtocol = [Net.SecurityProtocolType]::Tls12

function Assert-Git {
    if (!(Get-Command git -ErrorAction Ignore)) {
        Write-Error 'git is required to execute this script'
        exit 1
    }
}

function Invoke-Block([scriptblock]$cmd, [string]$WorkingDir = $null) {
    if ($WorkingDir) {
        Push-Location $WorkingDir
    }

    try {

        $cmd | Out-String | Write-Verbose
        & $cmd

        # Need to check both of these cases for errors as they represent different items
        # - $?: did the powershell script block throw an error
        # - $lastexitcode: did a windows command executed by the script block end in error
        if ((-not $?) -or ($lastexitcode -ne 0)) {
            if ($error -ne $null)
            {
                Write-Warning $error[0]
            }
            throw "Command failed to execute: $cmd"
        }
    }
    finally {
        if ($WorkingDir) {
            Pop-Location
        }
    }
}

function Get-Submodules {
    param(
        [Parameter(Mandatory = $true)]
        [string]$RepoRoot,
        [switch]$Shipping
    )

    $moduleConfigFile = Join-Path $RepoRoot ".gitmodules"
    $submodules = @()

    [xml] $submoduleConfig = Get-Content "$RepoRoot/build/submodules.props"
    $repos = $submoduleConfig.Project.ItemGroup.Repository | % { $_.Include }

    Get-ChildItem "$RepoRoot/modules/*" -Directory `
        | ? { (-not $Shipping) -or $($repos -contains $($_.Name)) -or $_.Name -eq 'Templating' } `
        | % {
        Push-Location $_ | Out-Null
        Write-Verbose "Attempting to get submodule info for $_"

        if (Test-Path 'version.props') {
            [xml] $versionXml = Get-Content 'version.props'
            $versionPrefix = $versionXml.Project.PropertyGroup.VersionPrefix | select-object -first 1
            $versionSuffix = $versionXml.Project.PropertyGroup.VersionSuffix | select-object -first 1
        }
        else {
            $versionPrefix = ''
            $versionSuffix = ''
        }

        try {
            $data = [PSCustomObject] @{
                path          = $_
                module        = $_.Name
                commit        = $(git rev-parse HEAD)
                newCommit     = $null
                changed       = $false
                remote        = $(git config remote.origin.url)
                branch        = $(git config -f $moduleConfigFile --get submodule.modules/$($_.Name).branch )
                versionPrefix = $versionPrefix
                versionSuffix = $versionSuffix
            }

            $submodules += $data
        }
        finally {
            Pop-Location | Out-Null
        }
    }

    return $submodules
}

function SaveXml([xml]$xml, [string]$path) {
    Write-Verbose "Saving to $path"
    $ErrorActionPreference = 'stop'

    $settings = New-Object System.XML.XmlWriterSettings
    $settings.OmitXmlDeclaration = $true
    $settings.Encoding = New-Object System.Text.UTF8Encoding( $true )
    $writer = [System.XML.XMLTextWriter]::Create($path, $settings)
    $xml.Save($writer)
    $writer.Close()
}

function LoadXml([string]$path) {
    Write-Verbose "Reading from $path"

    $ErrorActionPreference = 'stop'
    $obj = new-object xml
    $obj.PreserveWhitespace = $true
    $obj.Load($path)
    return $obj
}

function PackageIdVarName([string]$packageId) {
    $canonicalVarName = ''
    $upperCaseNext = $true
    for ($i = 0; $i -lt $packageId.Length; $i++) {
        $ch = $packageId[$i]
        if (-not [System.Char]::IsLetterOrDigit(($ch))) {
            $upperCaseNext = $true
            continue
        }
        if ($upperCaseNext) {
            $ch = [System.Char]::ToUpperInvariant($ch)
            $upperCaseNext = $false
        }
        $canonicalVarName += $ch
    }
    $canonicalVarName += "PackageVersion"
    return $canonicalVarName
}

function Ensure-Hub() {
    $tmpDir = "$PSScriptRoot\tmp"
    $zipDir = "$tmpDir\Hub"
    $hubLocation = "$zipDir\bin\hub.exe"

    if (-Not (Test-Path $hubLocation) ) {
        $source = "https://github.com/github/hub/releases/download/v2.3.0-pre9/hub-windows-amd64-2.3.0-pre9.zip"
        $zipLocation = "$tmpDir\hub.zip"

        mkdir -Path $tmpDir -ErrorAction Ignore | Out-Null

        Invoke-WebRequest -OutFile $zipLocation -Uri $source

        Expand-Archive -Path $zipLocation -DestinationPath $zipDir -Force
        if (-Not (Test-Path $hubLocation)) {
            throw "Hub couldn't be downloaded"
        }
    }

    return $hubLocation
}

function CreatePR(
    [string]$baseFork,
    [string]$headFork,
    [string]$baseBranch,
    [string]$destinationBranch,
    [string]$body,
    [string]$gitHubToken) {
    $hubLocation = Ensure-Hub

    Invoke-Block { git push -f https://$gitHubToken@github.com/$headFork/Universe.git $destinationBranch }
    & $hubLocation pull-request -f -b "${baseFork}:$baseBranch" -h "${headFork}:$destinationBranch" -m $body
}

function Set-GithubInfo(
    [string]$GitHubPassword,
    [string]$GitHubUser,
    [string]$GitHubEmail)
{
    $Env:GITHUB_TOKEN = $GitHubPassword
    $Env:GITHUB_USER = $GitHubUser
    $Env:GITHUB_EMAIL = $GitHubEmail
}
function CommitUpdatedVersions(
    [hashtable]$updatedVars,
    [xml]$dependencies,
    [string]$depsPath,
    [string]$subject = 'Updating external dependencies')
{
    $count = $updatedVars.Count
    if ($count -gt 0) {
        & git add build\dependencies.props

        $gitConfigArgs = @()
        if ($env:GITHUB_USER) {
            $gitConfigArgs += '-c',"user.name=$env:GITHUB_USER"
        }

        if ($env:GITHUB_EMAIL) {
            $gitConfigArgs += '-c',"user.email=$env:GITHUB_EMAIL"
        }

        Invoke-Block { & git @gitConfigArgs commit -m $subject } | Out-Null

        $body = "$subject`n`n"

        $body += "New versions:`n"

        foreach ($var in $updatedVars.GetEnumerator()) {
            $body += "    $($var.Name)`n"
        }

        return $body
    }
}

function UpdateVersions([hashtable]$variables, [xml]$dependencies, [string]$depsPath) {
    $updatedVars = @{}

    foreach ($varName in ($variables.Keys | sort)) {
        $packageVersions = $variables[$varName]
        if ($packageVersions.Length -gt 1) {
            Write-Warning "Skipped $varName. Multiple version found. { $($packageVersions -join ', ') }."
            continue
        }

        $packageVersion = $packageVersions | Select-Object -First 1

        $depVarNode = $dependencies.SelectSingleNode("//PropertyGroup[`@Label=`"Package Versions: Auto`"]/$varName")
        if ($depVarNode -and $depVarNode.InnerText -ne $packageVersion) {
            $depVarNode.InnerText = $packageVersion
            Write-Host -f DarkGray "   Updating $varName to $packageVersion"
            $updatedVars[$varName] = $packageVersion
        }
        elseif ($depVarNode) {
            Write-Host -f DarkBlue "   Didn't update $varName to $packageVersion because it was $($depVarNode.InnerText)"
        }
        else {
            # This isn't a dependency we use
        }
    }

    if ($updatedVars.Count -gt 0) {
        Write-Host -f Cyan "Updating version variables in $depsPath"
        SaveXml $dependencies $depsPath
    }
    else {
        Write-Host -f Green "No changes found"
    }

    return $updatedVars
}
<<<<<<< HEAD
=======

>>>>>>> f09aa6ea
function Get-MSBuildPath {
    param(
        [switch]$Prerelease,
        [string[]]$Requires
    )

    $vsInstallDir = $null
    if ($env:VSINSTALLDIR -and (Test-Path $env:VSINSTALLDIR)) {
        $vsInstallDir = $env:VSINSTALLDIR
        Write-Verbose "Using VSINSTALLDIR=$vsInstallDir"
    }
    else {
        $vswhere = "${env:ProgramFiles(x86)}/Microsoft Visual Studio/Installer/vswhere.exe"
        Write-Verbose "Using vswhere.exe from $vswhere"

        if (-not (Test-Path $vswhere)) {
            Write-Error "Missing prerequisite: could not find vswhere"
        }

        [string[]] $vswhereArgs = @()

        if ($Prerelease) {
            $vswhereArgs += '-prerelease'
        }

        if ($Requires) {
            foreach ($r in $Requires) {
                $vswhereArgs += '-requires', $r
            }
        }

        $installs = & $vswhere -format json -version '[15.0, 16.0)' -latest -products * @vswhereArgs | ConvertFrom-Json
        if (!$installs) {
            Write-Error "Missing prerequisite: could not find any installations of Visual Studio"
        }

        $vs = $installs | Select-Object -First 1
        $vsInstallDir = $vs.installationPath
        Write-Host "Using $($vs.displayName)"
    }

    $msbuild = Join-Path  $vsInstallDir 'MSBuild/15.0/bin/msbuild.exe'
    if (!(Test-Path $msbuild)) {
        Write-Error "Missing prerequisite: could not find msbuild.exe"
    }
    return $msbuild
}

function Get-RemoteFile([string]$RemotePath, [string]$LocalPath) {
    if ($RemotePath -notlike 'http*') {
        Copy-Item $RemotePath $LocalPath
        return
    }

    $retries = 10
    while ($retries -gt 0) {
        $retries -= 1
        try {
            Invoke-WebRequest -UseBasicParsing -Uri $RemotePath -OutFile $LocalPath
            return
        }
        catch {
            Write-Verbose "Request failed. $retries retries remaining"
        }
    }

    Write-Error "Download failed: '$RemotePath'."
}<|MERGE_RESOLUTION|>--- conflicted
+++ resolved
@@ -243,10 +243,7 @@
 
     return $updatedVars
 }
-<<<<<<< HEAD
-=======
-
->>>>>>> f09aa6ea
+
 function Get-MSBuildPath {
     param(
         [switch]$Prerelease,
